{
<<<<<<< HEAD
  "name": "openapi-typescript-generator",
  "version": "1.0.0",
  "description": "OpenAPI to TypeScript code generator using MCP",
  "main": "dist/server/index.js",
  "type": "module",
  "bin": {
    "openapi-to-mcp": "dist/cli/openapi-to-mcp.js"
  },
=======
  "name": "root",
  "private": true,
>>>>>>> 53a285f9
  "scripts": {
    "build": "tsc",
    "start": "node dist/server/index.js",
    "dev": "ts-node src/server/index.ts",
    "cli": "npm run build && node dist/cli/openapi-to-mcp.js",
    "format": "prettier --write .",
    "format:check": "prettier --check ."
  },
  "dependencies": {
<<<<<<< HEAD
    "@modelcontextprotocol/sdk": "^1.0.0",
    "change-case": "^4.1.2",
=======
    "@changesets/cli": "^2.29.4",
>>>>>>> 53a285f9
    "typescript": "^5.8.3",
    "vitest": "^3.1.4",
    "commander": "^14.0.0",
    "js-yaml": "^4.1.0",
    "openapi-types": "^12.1.3",
    "xml2js": "^0.6.2",
    "zod": "^3.22.4"
  },
  "devDependencies": {
    "@types/js-yaml": "^4.0.9",
    "@types/node": "^20.11.24",
    "@types/xml2js": "^0.4.14",
    "ts-node": "^10.9.2",
    "typescript": "^5.3.3",
    "prettier": "^3.5.3"
  }
}<|MERGE_RESOLUTION|>--- conflicted
+++ resolved
@@ -1,17 +1,13 @@
 {
-<<<<<<< HEAD
-  "name": "openapi-typescript-generator",
-  "version": "1.0.0",
+
   "description": "OpenAPI to TypeScript code generator using MCP",
   "main": "dist/server/index.js",
   "type": "module",
   "bin": {
     "openapi-to-mcp": "dist/cli/openapi-to-mcp.js"
   },
-=======
   "name": "root",
   "private": true,
->>>>>>> 53a285f9
   "scripts": {
     "build": "tsc",
     "start": "node dist/server/index.js",
@@ -21,12 +17,9 @@
     "format:check": "prettier --check ."
   },
   "dependencies": {
-<<<<<<< HEAD
     "@modelcontextprotocol/sdk": "^1.0.0",
     "change-case": "^4.1.2",
-=======
     "@changesets/cli": "^2.29.4",
->>>>>>> 53a285f9
     "typescript": "^5.8.3",
     "vitest": "^3.1.4",
     "commander": "^14.0.0",
